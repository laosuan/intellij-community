--- conflicted
+++ resolved
@@ -5,17 +5,10 @@
 import com.intellij.codeInsight.intention.HighPriorityAction
 import com.intellij.modcommand.ActionContext
 import com.intellij.modcommand.ModPsiUpdater
-<<<<<<< HEAD
 import org.jetbrains.kotlin.analysis.api.KaSession
-import org.jetbrains.kotlin.analysis.api.calls.KtCallableMemberCall
-import org.jetbrains.kotlin.analysis.api.calls.successfulCallOrNull
-import org.jetbrains.kotlin.analysis.api.calls.symbol
-=======
-import org.jetbrains.kotlin.analysis.api.KtAnalysisSession
 import org.jetbrains.kotlin.analysis.api.resolution.KaCallableMemberCall
 import org.jetbrains.kotlin.analysis.api.resolution.successfulCallOrNull
 import org.jetbrains.kotlin.analysis.api.resolution.symbol
->>>>>>> f8d0b80e
 import org.jetbrains.kotlin.analysis.api.components.ShortenCommand
 import org.jetbrains.kotlin.analysis.api.components.ShortenStrategy
 import org.jetbrains.kotlin.analysis.api.symbols.*
@@ -63,13 +56,8 @@
         val actualReference = element.actualReference
         val target = actualReference?.resolveToSymbol() as? KaNamedClassOrObjectSymbol ?: return null
         val classId = target.classId ?: return null
-<<<<<<< HEAD
-        if (target.origin != KtSymbolOrigin.JAVA &&
+        if (target.origin.isJavaSourceOrLibrary() &&
             (target.classKind == KaClassKind.OBJECT ||
-=======
-        if (!target.origin.isJavaSourceOrLibrary() &&
-            (target.classKind == KtClassKind.OBJECT ||
->>>>>>> f8d0b80e
                     // One cannot use on-demand import for properties or functions declared inside objects
                     isReferenceToObjectMemberOrUnresolved(element))
         ) {
