<component name="libraryTable">
<<<<<<< HEAD
  <library name="kotlinc.kotlin-compiler-ir" type="repository">
    <properties include-transitive-deps="false" maven-id="org.jetbrains.kotlin:kotlin-compiler-ir-for-ide:2.0.0-dev-8733">
      <verification>
        <artifact url="file://$MAVEN_REPOSITORY$/org/jetbrains/kotlin/kotlin-compiler-ir-for-ide/2.0.0-dev-8733/kotlin-compiler-ir-for-ide-2.0.0-dev-8733.jar">
          <sha256sum>19b5557470dc597297c40600d8065fe0689a11147224dddd367acd8c747de632</sha256sum>
        </artifact>
      </verification>
    </properties>
    <CLASSES>
      <root url="jar://$MAVEN_REPOSITORY$/org/jetbrains/kotlin/kotlin-compiler-ir-for-ide/2.0.0-dev-8733/kotlin-compiler-ir-for-ide-2.0.0-dev-8733.jar!/" />
    </CLASSES>
    <JAVADOC />
    <SOURCES>
      <root url="jar://$MAVEN_REPOSITORY$/org/jetbrains/kotlin/kotlin-compiler-ir-for-ide/2.0.0-dev-8733/kotlin-compiler-ir-for-ide-2.0.0-dev-8733-sources.jar!/" />
=======
  <library name="kotlinc.kotlin-compiler-ir">
    <CLASSES>
      <root url="jar://$PROJECT_DIR$/../build/repo/org/jetbrains/kotlin/kotlin-compiler-ir-for-ide/2.0.255-dev-255/kotlin-compiler-ir-for-ide-2.0.255-dev-255.jar!/" />
    </CLASSES>
    <JAVADOC />
    <SOURCES>
      <root url="jar://$PROJECT_DIR$/../build/repo/org/jetbrains/kotlin/kotlin-compiler-ir-for-ide/2.0.255-dev-255/kotlin-compiler-ir-for-ide-2.0.255-dev-255-sources.jar!/" />
>>>>>>> 2edf2c5a
    </SOURCES>
  </library>
</component><|MERGE_RESOLUTION|>--- conflicted
+++ resolved
@@ -1,20 +1,4 @@
 <component name="libraryTable">
-<<<<<<< HEAD
-  <library name="kotlinc.kotlin-compiler-ir" type="repository">
-    <properties include-transitive-deps="false" maven-id="org.jetbrains.kotlin:kotlin-compiler-ir-for-ide:2.0.0-dev-8733">
-      <verification>
-        <artifact url="file://$MAVEN_REPOSITORY$/org/jetbrains/kotlin/kotlin-compiler-ir-for-ide/2.0.0-dev-8733/kotlin-compiler-ir-for-ide-2.0.0-dev-8733.jar">
-          <sha256sum>19b5557470dc597297c40600d8065fe0689a11147224dddd367acd8c747de632</sha256sum>
-        </artifact>
-      </verification>
-    </properties>
-    <CLASSES>
-      <root url="jar://$MAVEN_REPOSITORY$/org/jetbrains/kotlin/kotlin-compiler-ir-for-ide/2.0.0-dev-8733/kotlin-compiler-ir-for-ide-2.0.0-dev-8733.jar!/" />
-    </CLASSES>
-    <JAVADOC />
-    <SOURCES>
-      <root url="jar://$MAVEN_REPOSITORY$/org/jetbrains/kotlin/kotlin-compiler-ir-for-ide/2.0.0-dev-8733/kotlin-compiler-ir-for-ide-2.0.0-dev-8733-sources.jar!/" />
-=======
   <library name="kotlinc.kotlin-compiler-ir">
     <CLASSES>
       <root url="jar://$PROJECT_DIR$/../build/repo/org/jetbrains/kotlin/kotlin-compiler-ir-for-ide/2.0.255-dev-255/kotlin-compiler-ir-for-ide-2.0.255-dev-255.jar!/" />
@@ -22,7 +6,6 @@
     <JAVADOC />
     <SOURCES>
       <root url="jar://$PROJECT_DIR$/../build/repo/org/jetbrains/kotlin/kotlin-compiler-ir-for-ide/2.0.255-dev-255/kotlin-compiler-ir-for-ide-2.0.255-dev-255-sources.jar!/" />
->>>>>>> 2edf2c5a
     </SOURCES>
   </library>
 </component>