--- conflicted
+++ resolved
@@ -352,14 +352,6 @@
     }
   }
 
-  @Nullable
-  public static Document getPatternDocument(@NotNull final TaskFile taskFile, String name) {
-    VirtualFile patternFile = getPatternFile(taskFile, name);
-    if (patternFile == null) {
-      return null;
-    }
-    return FileDocumentManager.getInstance().getDocument(patternFile);
-  }
 
   @Nullable
   public static VirtualFile getPatternFile(@NotNull TaskFile taskFile, String name) {
@@ -379,6 +371,15 @@
     return patternFile;
   }
 
+  @Nullable
+  public static Document getPatternDocument(@NotNull final TaskFile taskFile, String name) {
+    VirtualFile patternFile = getPatternFile(taskFile, name);
+    if (patternFile == null) {
+      return null;
+    }
+    return FileDocumentManager.getInstance().getDocument(patternFile);
+  }
+
   public static boolean isRenameableOrMoveable(@NotNull final Project project, @NotNull final Course course, @NotNull final PsiElement element) {
     if (element instanceof PsiFile) {
       VirtualFile virtualFile = ((PsiFile)element).getVirtualFile();
@@ -475,22 +476,6 @@
     for (StudyTwitterPluginConfigurator extension: extensions) {
       if (extension.accept(project)) {
         return extension;
-<<<<<<< HEAD
-      }
-    }
-    return null;
-  }
-
-
-  public static String getTaskText(@NotNull final Project project) {
-    VirtualFile[] files = FileEditorManager.getInstance(project).getSelectedFiles();
-    TaskFile taskFile = null;
-    for (VirtualFile file : files) {
-      taskFile = getTaskFile(project, file);
-      if (taskFile != null) {
-        break;
-=======
->>>>>>> 20ddc22d
       }
     }
     return null;
@@ -508,7 +493,6 @@
     }
     return null;
   }
-
   @Nullable
   public static TaskFile getSelectedTaskFile(@NotNull Project project) {
     VirtualFile[] files = FileEditorManager.getInstance(project).getSelectedFiles();
@@ -530,11 +514,10 @@
     }
   }
 
-<<<<<<< HEAD
   public static boolean isStudyProject(@NotNull Project project) {
     return StudyTaskManager.getInstance(project).getCourse() != null;
   }
-  
+
   public static boolean hasJavaFx() {
     try {
       Class.forName("javafx.application.Platform");
@@ -543,9 +526,6 @@
     catch (ClassNotFoundException e) {
       return false;
     }
-=======
-  public static boolean isStudyProject(Project project) {
-    return StudyTaskManager.getInstance(project).getCourse() != null;
   }
 
   @Nullable
@@ -579,6 +559,5 @@
       return parent.getParent();
     }
     return null;
->>>>>>> 20ddc22d
   }
 }