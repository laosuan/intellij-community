--- conflicted
+++ resolved
@@ -356,11 +356,7 @@
 
 
   @Nullable
-<<<<<<< HEAD
-  public static Document getPatternDocument(@NotNull final Project project, @NotNull final TaskFile taskFile, String name) {
-=======
   public static VirtualFile getPatternFile(@NotNull TaskFile taskFile, String name) {
->>>>>>> ae0c6009
     Task task = taskFile.getTask();
     String lessonDir = EduNames.LESSON + String.valueOf(task.getLesson().getIndex());
     String taskDir = EduNames.TASK + String.valueOf(task.getIndex());
@@ -499,14 +495,8 @@
     }
     return null;
   }
-<<<<<<< HEAD
-  
-  @Nullable
-  public static Task getCurrentTask(@NotNull final Project project) {
-=======
   @Nullable
   public static TaskFile getSelectedTaskFile(@NotNull Project project) {
->>>>>>> ae0c6009
     VirtualFile[] files = FileEditorManager.getInstance(project).getSelectedFiles();
     TaskFile taskFile = null;
     for (VirtualFile file : files) {
@@ -515,30 +505,35 @@
         break;
       }
     }
-<<<<<<< HEAD
+    return taskFile;
+  }
+  
+  @Nullable
+  public static Task getCurrentTask(@NotNull final Project project) {
+    VirtualFile[] files = FileEditorManager.getInstance(project).getSelectedFiles();
+    TaskFile taskFile = null;
+    for (VirtualFile file : files) {
+      taskFile = getTaskFile(project, file);
+      if (taskFile != null) {
+        break;
+      }
+    }
     if (taskFile != null) {
       return taskFile.getTask();
     }
     return null;
-=======
-    return taskFile;
->>>>>>> ae0c6009
   }
 
   public static void updateStudyToolWindow(Project project) {
     final StudyToolWindow studyToolWindow = getStudyToolWindow(project);
     if (studyToolWindow != null) {
       String taskText = getTaskText(project);
-<<<<<<< HEAD
       if (taskText != null) {
-        studyToolWindow.setTaskText(taskText);
+        studyToolWindow.setTaskText(taskText, null, project);
       }
       else {
         LOG.warn("Task text is null");
       }
-=======
-      studyToolWindow.setTaskText(taskText, null, project);
->>>>>>> ae0c6009
     }
   }
 
@@ -546,7 +541,6 @@
     return StudyTaskManager.getInstance(project).getCourse() != null;
   }
 
-<<<<<<< HEAD
   @Nullable
   public static Project getStudyProject() {
     Project studyProject = null;
@@ -571,7 +565,8 @@
       courseDirectory = new File(StudyProjectGenerator.OUR_COURSES_DIR, course.getName());
     }
     return courseDirectory;
-=======
+  }
+
   public static boolean hasJavaFx() {
     try {
       Class.forName("javafx.application.Platform");
@@ -613,6 +608,5 @@
       return parent.getParent();
     }
     return null;
->>>>>>> ae0c6009
   }
 }