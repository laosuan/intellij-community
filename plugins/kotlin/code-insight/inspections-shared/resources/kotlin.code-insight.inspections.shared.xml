--- conflicted
+++ resolved
@@ -748,7 +748,23 @@
                      language="kotlin"
                      key="inspection.unsafe.cast.with.return.display.name" bundle="messages.KotlinBundle"/>
 
-<<<<<<< HEAD
+    <localInspection implementationClass="org.jetbrains.kotlin.idea.codeInsight.inspections.shared.RemoveUnnecessaryParenthesesInspection"
+                     groupPath="Kotlin"
+                     groupBundle="messages.KotlinBundle" groupKey="group.names.style.issues"
+                     enabledByDefault="true"
+                     editorAttributes="NOT_USED_ELEMENT_ATTRIBUTES"
+                     language="kotlin"
+                     key="inspection.remove.unnecessary.parentheses.display.name" bundle="messages.KotlinBundle"/>
+
+    <localInspection implementationClass="org.jetbrains.kotlin.idea.codeInsight.inspections.shared.ReplaceWithStringBuilderAppendRangeInspection"
+                     groupPath="Kotlin"
+                     groupBundle="messages.KotlinBundle" groupKey="group.names.other.problems"
+                     enabledByDefault="true"
+                     cleanupTool="true"
+                     level="WARNING"
+                     language="kotlin"
+                     key="inspection.replace.with.string.builder.append.range.display.name" bundle="messages.KotlinBundle"/>
+
     <localInspection implementationClass="org.jetbrains.kotlin.idea.codeInsight.inspections.shared.ReplaceAddAllWithMapToInspection"
                      groupPath="Kotlin"
                      groupBundle="messages.KotlinBundle" groupKey="group.names.style.issues"
@@ -756,23 +772,5 @@
                      level="INFORMATION"
                      language="kotlin"
                      key="inspection.replace.addAll.with.mapTo.display.name" bundle="messages.KotlinBundle"/>
-=======
-    <localInspection implementationClass="org.jetbrains.kotlin.idea.codeInsight.inspections.shared.RemoveUnnecessaryParenthesesInspection"
-                     groupPath="Kotlin"
-                     groupBundle="messages.KotlinBundle" groupKey="group.names.style.issues"
-                     enabledByDefault="true"
-                     editorAttributes="NOT_USED_ELEMENT_ATTRIBUTES"
-                     language="kotlin"
-                     key="inspection.remove.unnecessary.parentheses.display.name" bundle="messages.KotlinBundle"/>
-
-    <localInspection implementationClass="org.jetbrains.kotlin.idea.codeInsight.inspections.shared.ReplaceWithStringBuilderAppendRangeInspection"
-                     groupPath="Kotlin"
-                     groupBundle="messages.KotlinBundle" groupKey="group.names.other.problems"
-                     enabledByDefault="true"
-                     cleanupTool="true"
-                     level="WARNING"
-                     language="kotlin"
-                     key="inspection.replace.with.string.builder.append.range.display.name" bundle="messages.KotlinBundle"/>
->>>>>>> 2888d207
   </extensions>
 </idea-plugin>