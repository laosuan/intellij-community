--- conflicted
+++ resolved
@@ -20,11 +20,7 @@
     @RequiresReadLock
     override fun isApplicable(expression: KtExpression) = analyze(expression) {
         val ktUsualClassType = expression.getKtType() as? KtUsualClassType
-<<<<<<< HEAD
-        val ktNamedClassOrObjectSymbol = ktUsualClassType?.classSymbol as? KaNamedClassOrObjectSymbol
-=======
-        val ktNamedClassOrObjectSymbol = ktUsualClassType?.symbol as? KtNamedClassOrObjectSymbol
->>>>>>> f8d0b80e
+        val ktNamedClassOrObjectSymbol = ktUsualClassType?.symbol as? KaNamedClassOrObjectSymbol
         ktNamedClassOrObjectSymbol?.isInline ?: false
     }
 }