// Copyright 2000-2022 JetBrains s.r.o. and contributors. Use of this source code is governed by the Apache 2.0 license.

package org.jetbrains.kotlin.idea.references

import com.intellij.openapi.project.Project
import com.intellij.psi.*
import com.intellij.psi.search.GlobalSearchScope
import org.jetbrains.kotlin.asJava.unwrapped
import org.jetbrains.kotlin.builtins.isExtensionFunctionType
import org.jetbrains.kotlin.descriptors.*
import org.jetbrains.kotlin.idea.caches.resolve.resolveImportReference
import org.jetbrains.kotlin.idea.caches.resolve.safeAnalyzeNonSourceRootCode
import org.jetbrains.kotlin.idea.core.canMoveLambdaOutsideParentheses
import org.jetbrains.kotlin.idea.core.moveFunctionLiteralOutsideParentheses
import org.jetbrains.kotlin.idea.imports.canBeReferencedViaImport
import org.jetbrains.kotlin.idea.imports.importableFqName
import org.jetbrains.kotlin.idea.intentions.OperatorToFunctionIntention
import org.jetbrains.kotlin.idea.stubindex.KotlinFullClassNameIndex
import org.jetbrains.kotlin.idea.stubindex.KotlinFunctionShortNameIndex
import org.jetbrains.kotlin.idea.stubindex.KotlinPropertyShortNameIndex
import org.jetbrains.kotlin.idea.stubindex.KotlinTypeAliasShortNameIndex
import org.jetbrains.kotlin.idea.util.CallTypeAndReceiver
import org.jetbrains.kotlin.idea.util.ProjectRootsUtil
import org.jetbrains.kotlin.kdoc.psi.impl.KDocName
import org.jetbrains.kotlin.psi.*
import org.jetbrains.kotlin.psi.psiUtil.*
import org.jetbrains.kotlin.resolve.BindingContext
import org.jetbrains.kotlin.resolve.FunctionImportedFromObject
import org.jetbrains.kotlin.resolve.PropertyImportedFromObject
import org.jetbrains.kotlin.resolve.calls.util.getResolvedCall
import org.jetbrains.kotlin.resolve.calls.model.VariableAsFunctionResolvedCall
import org.jetbrains.kotlin.resolve.descriptorUtil.isExtension
import org.jetbrains.kotlin.resolve.lazy.BodyResolveMode
import org.jetbrains.kotlin.resolve.source.getPsi
import org.jetbrains.kotlin.serialization.deserialization.descriptors.DeserializedClassDescriptor
import org.jetbrains.kotlin.serialization.deserialization.descriptors.DeserializedPropertyDescriptor
import org.jetbrains.kotlin.serialization.deserialization.descriptors.DeserializedSimpleFunctionDescriptor
import org.jetbrains.kotlin.serialization.deserialization.descriptors.DeserializedTypeAliasDescriptor
import org.jetbrains.kotlin.util.OperatorNameConventions

@Deprecated("For binary compatibility with AS, see KT-42061", replaceWith = ReplaceWith("mainReference"))
@get:JvmName("getMainReference")
val KtSimpleNameExpression.mainReferenceCompat: KtSimpleNameReference
    get() = mainReference

@Deprecated("For binary compatibility with AS, see KT-42061", replaceWith = ReplaceWith("mainReference"))
@get:JvmName("getMainReference")
val KtReferenceExpression.mainReferenceCompat: KtReference
    get() = mainReference

@Deprecated("For binary compatibility with AS, see KT-42061", replaceWith = ReplaceWith("mainReference"))
@get:JvmName("getMainReference")
val KDocName.mainReferenceCompat: KDocReference
    get() = mainReference

@Deprecated("For binary compatibility with AS, see KT-42061", replaceWith = ReplaceWith("mainReference"))
@get:JvmName("getMainReference")
val KtElement.mainReferenceCompat: KtReference?
    get() = mainReference

<<<<<<< HEAD
// Navigation element of the resolved reference
// For property accessor return enclosing property
val PsiReference.unwrappedTargets: Set<PsiElement>
    get() {
        fun PsiElement.adjust(): PsiElement? = when (val target = unwrapped?.originalElement) {
            is KtPropertyAccessor -> target.getNonStrictParentOfType<KtProperty>()
            else -> target
        }

        return when (this) {
            is PsiPolyVariantReference -> multiResolve(false).mapNotNullTo(HashSet()) { it.element?.adjust() }
            else -> setOfNotNull(resolve()?.adjust())
        }
    }

//
fun PsiReference.canBeReferenceTo(candidateTarget: PsiElement): Boolean {
    // optimization
    return element.containingFile == candidateTarget.containingFile
            || ProjectRootsUtil.isInProjectOrLibSource(element, includeScriptsOutsideSourceRoots = true)
}

=======
>>>>>>> e4021832
fun DeclarationDescriptor.findPsiDeclarations(project: Project, resolveScope: GlobalSearchScope): Collection<PsiElement> {
    val fqName = importableFqName ?: return emptyList()

    fun Collection<KtNamedDeclaration>.fqNameFilter() = filter { it.fqName == fqName }
    return when (this) {
        is DeserializedClassDescriptor -> KotlinFullClassNameIndex.getInstance()[fqName.asString(), project, resolveScope]
        is DeserializedTypeAliasDescriptor -> KotlinTypeAliasShortNameIndex.getInstance()[fqName.shortName()
            .asString(), project, resolveScope].fqNameFilter()
        is DeserializedSimpleFunctionDescriptor, is FunctionImportedFromObject -> KotlinFunctionShortNameIndex.getInstance()[fqName.shortName()
            .asString(), project, resolveScope].fqNameFilter()
        is DeserializedPropertyDescriptor, is PropertyImportedFromObject -> KotlinPropertyShortNameIndex.getInstance()[fqName.shortName()
            .asString(), project, resolveScope].fqNameFilter()
        is DeclarationDescriptorWithSource -> listOfNotNull(source.getPsi())
        else -> emptyList()
    }
}

fun AbstractKtReference<out KtExpression>.renameImplicitConventionalCall(newName: String?): KtExpression {
    if (newName == null) return expression

    val (newExpression, newNameElement) = OperatorToFunctionIntention.convert(expression)
    if (OperatorNameConventions.INVOKE.asString() == newName && newExpression is KtDotQualifiedExpression) {
        val canMoveLambda = newExpression.getPossiblyQualifiedCallExpression()?.canMoveLambdaOutsideParentheses() == true
        OperatorToFunctionIntention.replaceExplicitInvokeCallWithImplicit(newExpression)?.let { newQualifiedExpression ->
            newQualifiedExpression.getPossiblyQualifiedCallExpression()
                ?.takeIf { canMoveLambda }
                ?.let(KtCallExpression::moveFunctionLiteralOutsideParentheses)

            return newQualifiedExpression
        }
    }

    newNameElement.mainReference.handleElementRename(newName)
    return newExpression
}

fun KtElement.resolveMainReferenceToDescriptors(): Collection<DeclarationDescriptor> {
    val bindingContext = safeAnalyzeNonSourceRootCode(BodyResolveMode.PARTIAL)
    return mainReference?.resolveToDescriptors(bindingContext) ?: emptyList()
}

fun PsiReference.getImportAlias(): KtImportAlias? {
    return (this as? KtSimpleNameReference)?.getImportAlias()
}

// ----------- Read/write access -----------------------------------------------------------------------------------------------------------------------

fun KtReference.canBeResolvedViaImport(target: DeclarationDescriptor, bindingContext: BindingContext): Boolean {
    if (this is KDocReference) {
        val qualifier = element.getQualifier() ?: return true
        return if (target.isExtension) {
            val elementHasFunctionDescriptor = element.resolveMainReferenceToDescriptors().any { it is FunctionDescriptor }
            val qualifierHasClassDescriptor = qualifier.resolveMainReferenceToDescriptors().any { it is ClassDescriptor }
            elementHasFunctionDescriptor && qualifierHasClassDescriptor
        } else {
            false
        }
    }
    return element.canBeResolvedViaImport(target, bindingContext)
}

fun KtElement.canBeResolvedViaImport(target: DeclarationDescriptor, bindingContext: BindingContext): Boolean {
    if (!target.canBeReferencedViaImport()) return false
    if (target.isExtension) return true // assume that any type of reference can use imports when resolved to extension
    if (this !is KtNameReferenceExpression) return false

    val callTypeAndReceiver = CallTypeAndReceiver.detect(this)
    if (callTypeAndReceiver.receiver != null) {
        if (target !is PropertyDescriptor || !target.type.isExtensionFunctionType) return false
        if (callTypeAndReceiver !is CallTypeAndReceiver.DOT && callTypeAndReceiver !is CallTypeAndReceiver.SAFE) return false

        val resolvedCall = bindingContext[BindingContext.CALL, this].getResolvedCall(bindingContext)
                as? VariableAsFunctionResolvedCall ?: return false
        if (resolvedCall.variableCall.explicitReceiverKind.isDispatchReceiver) return false
    }

    if (parent is KtThisExpression || parent is KtSuperExpression) return false // TODO: it's a bad design of PSI tree, we should change it
    return true
}<|MERGE_RESOLUTION|>--- conflicted
+++ resolved
@@ -58,31 +58,6 @@
 val KtElement.mainReferenceCompat: KtReference?
     get() = mainReference
 
-<<<<<<< HEAD
-// Navigation element of the resolved reference
-// For property accessor return enclosing property
-val PsiReference.unwrappedTargets: Set<PsiElement>
-    get() {
-        fun PsiElement.adjust(): PsiElement? = when (val target = unwrapped?.originalElement) {
-            is KtPropertyAccessor -> target.getNonStrictParentOfType<KtProperty>()
-            else -> target
-        }
-
-        return when (this) {
-            is PsiPolyVariantReference -> multiResolve(false).mapNotNullTo(HashSet()) { it.element?.adjust() }
-            else -> setOfNotNull(resolve()?.adjust())
-        }
-    }
-
-//
-fun PsiReference.canBeReferenceTo(candidateTarget: PsiElement): Boolean {
-    // optimization
-    return element.containingFile == candidateTarget.containingFile
-            || ProjectRootsUtil.isInProjectOrLibSource(element, includeScriptsOutsideSourceRoots = true)
-}
-
-=======
->>>>>>> e4021832
 fun DeclarationDescriptor.findPsiDeclarations(project: Project, resolveScope: GlobalSearchScope): Collection<PsiElement> {
     val fqName = importableFqName ?: return emptyList()
 
