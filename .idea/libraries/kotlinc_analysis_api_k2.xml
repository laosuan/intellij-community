--- conflicted
+++ resolved
@@ -1,13 +1,4 @@
 <component name="libraryTable">
-<<<<<<< HEAD
-  <library name="kotlinc.analysis-api-k2">
-    <CLASSES>
-      <root url="jar://$PROJECT_DIR$/../build/repo/org/jetbrains/kotlin/analysis-api-k2-for-ide/2.2.255-dev-255/analysis-api-k2-for-ide-2.2.255-dev-255.jar!/" />
-    </CLASSES>
-    <JAVADOC />
-    <SOURCES>
-      <root url="jar://$PROJECT_DIR$/../build/repo/org/jetbrains/kotlin/analysis-api-k2-for-ide/2.2.255-dev-255/analysis-api-k2-for-ide-2.2.255-dev-255-sources.jar!/" />
-=======
   <library name="kotlinc.analysis-api-k2" type="repository">
     <properties include-transitive-deps="false" maven-id="org.jetbrains.kotlin:analysis-api-k2-for-ide:2.2.20-dev-760">
       <verification>
@@ -22,7 +13,6 @@
     <JAVADOC />
     <SOURCES>
       <root url="jar://$MAVEN_REPOSITORY$/org/jetbrains/kotlin/analysis-api-k2-for-ide/2.2.20-dev-760/analysis-api-k2-for-ide-2.2.20-dev-760-sources.jar!/" />
->>>>>>> f53db24d
     </SOURCES>
   </library>
 </component>