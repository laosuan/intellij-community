// Copyright 2000-2022 JetBrains s.r.o. and contributors. Use of this source code is governed by the Apache 2.0 license.

package org.jetbrains.kotlin.idea.completion

import com.intellij.codeInsight.completion.*
import com.intellij.codeInsight.completion.addingPolicy.PolicyController
import com.intellij.openapi.util.registry.Registry
import com.intellij.patterns.PlatformPatterns.psiElement
import com.intellij.patterns.PsiJavaPatterns
import com.intellij.patterns.StandardPatterns
import com.intellij.psi.util.PsiTreeUtil
import com.intellij.util.ProcessingContext
<<<<<<< HEAD
import org.jetbrains.kotlin.analysis.api.KaSession
=======
import org.jetbrains.kotlin.analysis.api.KaAnalysisApiInternals
import org.jetbrains.kotlin.analysis.api.KtAnalysisSession
>>>>>>> f8d0b80e
import org.jetbrains.kotlin.analysis.api.analyze
import org.jetbrains.kotlin.config.LanguageFeature
import org.jetbrains.kotlin.idea.base.projectStructure.languageVersionSettings
import org.jetbrains.kotlin.idea.base.projectStructure.moduleInfo
import org.jetbrains.kotlin.idea.completion.api.CompletionDummyIdentifierProviderService
import org.jetbrains.kotlin.idea.completion.context.FirBasicCompletionContext
import org.jetbrains.kotlin.idea.completion.contributors.FirCompletionContributorFactory
import org.jetbrains.kotlin.idea.completion.weighers.Weighers
import org.jetbrains.kotlin.idea.util.positionContext.*
import org.jetbrains.kotlin.kdoc.lexer.KDocTokens
import org.jetbrains.kotlin.lexer.KtTokens
import org.jetbrains.kotlin.platform.isMultiPlatform
import org.jetbrains.kotlin.psi.KtDeclaration
import org.jetbrains.kotlin.psi.KtElement
import org.jetbrains.kotlin.psi.KtFile
import org.jetbrains.kotlin.psi.KtNamedFunction
import org.jetbrains.kotlin.psi.KtProperty
import org.jetbrains.kotlin.psi.psiUtil.getStrictParentOfType

class KotlinFirCompletionContributor : CompletionContributor() {
    init {
        extend(CompletionType.BASIC, psiElement(), KotlinFirCompletionProvider)

        // add tag completion in KDoc
        extend(
            CompletionType.BASIC,
            psiElement().afterLeaf(StandardPatterns.or(psiElement(KDocTokens.LEADING_ASTERISK), psiElement(KDocTokens.START))),
            KDocTagCompletionProvider
        )
        extend(CompletionType.BASIC, psiElement(KDocTokens.TAG_NAME), KDocTagCompletionProvider)
    }

    override fun beforeCompletion(context: CompletionInitializationContext) {
        val psiFile = context.file
        if (psiFile !is KtFile) return

        val identifierProviderService = CompletionDummyIdentifierProviderService.getInstance()

        correctPositionAndDummyIdentifier(identifierProviderService, context)
    }

    private fun correctPositionAndDummyIdentifier(
        identifierProviderService: CompletionDummyIdentifierProviderService,
        context: CompletionInitializationContext
    ) {
        // If replacement context is not "modified" externally then `com.intellij.codeInsight.completion.CompletionProgressIndicator`
        // searches for the reference at caret and on Tab replaces the whole reference, which in case of completion in Kotlin leads to bugs
        // such as KTIJ-26872.
        context.markReplacementOffsetAsModified()

        val dummyIdentifierCorrected = identifierProviderService.correctPositionForStringTemplateEntry(context)
        if (dummyIdentifierCorrected) {
            return
        }

        context.dummyIdentifier = identifierProviderService.provideDummyIdentifier(context)

        identifierProviderService.correctPositionForParameter(context)
    }
}

private object KotlinFirCompletionProvider : CompletionProvider<CompletionParameters>() {
    override fun addCompletions(parameters: CompletionParameters, context: ProcessingContext, result: CompletionResultSet) {
        @Suppress("NAME_SHADOWING") val parameters = KotlinFirCompletionParametersProvider.provide(parameters)

        if (!Registry.`is`("kotlin.k2.scripting.enabled")) {
            val ktFile = parameters.ijParameters.originalFile as? KtFile
            if (ktFile?.isScript() == true) return
        }

        if (shouldSuppressCompletion(parameters.ijParameters, result.prefixMatcher)) return
        val positionContext = KotlinPositionContextDetector.detect(parameters.ijParameters.position)
        val (resultController, resultSet) = createResultSet(parameters, positionContext, result)

        val basicContext = FirBasicCompletionContext.createFromParameters(parameters, resultSet) ?: return

        analyzeInContext(basicContext, positionContext) {
            recordOriginalFile(basicContext)
            complete(basicContext, positionContext, resultController)
        }
    }


    context(KaSession)
    private fun complete(
        basicContext: FirBasicCompletionContext,
        positionContext: KotlinRawPositionContext,
        resultController: PolicyController,
    ) {
        val factory = FirCompletionContributorFactory(basicContext, resultController)
        with(Completions) {
            val weighingContext = createWeighingContext(basicContext, positionContext)
            val sessionParameters = FirCompletionSessionParameters(basicContext, positionContext)
            complete(factory, positionContext, weighingContext, sessionParameters)
        }
    }

    private inline fun analyzeInContext(
        basicContext: FirBasicCompletionContext,
        positionContext: KotlinRawPositionContext,
        action: KaSession.() -> Unit
    ) {
        analyze(basicContext.fakeKtFile) {
            when (positionContext) {
                is KotlinSimpleParameterPositionContext -> recordOriginalDeclaration(basicContext, positionContext.ktParameter)
                is KotlinClassifierNamePositionContext -> recordOriginalDeclaration(basicContext, positionContext.classLikeDeclaration)
                else -> {}
            }

            action()
        }
    }

<<<<<<< HEAD
    context(KaSession)
=======
    context(KtAnalysisSession)
    @OptIn(KaAnalysisApiInternals::class)
>>>>>>> f8d0b80e
    private fun recordOriginalFile(basicCompletionContext: FirBasicCompletionContext) {
        val originalFile = basicCompletionContext.originalKtFile
        val fakeFile = basicCompletionContext.fakeKtFile
        fakeFile.recordOriginalKtFile(originalFile)
    }

<<<<<<< HEAD
    context(KaSession)
=======
    context(KtAnalysisSession)
    @OptIn(KaAnalysisApiInternals::class)
>>>>>>> f8d0b80e
    private fun recordOriginalDeclaration(basicContext: FirBasicCompletionContext, declaration: KtDeclaration) {
        try {
            declaration.recordOriginalDeclaration(PsiTreeUtil.findSameElementInCopy(declaration, basicContext.originalKtFile))
        } catch (ignore: IllegalStateException) {
            //declaration is written at empty space
        }
    }

    private fun createResultSet(
        parameters: KotlinFirCompletionParameters,
        positionContext: KotlinRawPositionContext,
        result: CompletionResultSet
    ): Pair<PolicyController, CompletionResultSet> {
        val prefix = CompletionUtil.findIdentifierPrefix(
            parameters.ijParameters.position.containingFile,
            parameters.ijParameters.offset,
            kotlinIdentifierPartPattern(),
            kotlinIdentifierStartPattern()
        )
        val resultWithSorter = result.withRelevanceSorter(createSorter(parameters.ijParameters, positionContext, result)).withPrefixMatcher(prefix)
        val controller = PolicyController(resultWithSorter)
        val obeyingResultSet = PolicyObeyingResultSet(resultWithSorter, controller)
        return controller to obeyingResultSet
    }

    private fun createSorter(
        parameters: CompletionParameters,
        positionContext: KotlinRawPositionContext,
        result: CompletionResultSet
    ): CompletionSorter = CompletionSorter.defaultSorter(parameters, result.prefixMatcher)
        .let { Weighers.addWeighersToCompletionSorter(it, positionContext) }

    private val AFTER_NUMBER_LITERAL = PsiJavaPatterns.psiElement().afterLeafSkipping(
        PsiJavaPatterns.psiElement().withText(""),
        PsiJavaPatterns.psiElement().withElementType(PsiJavaPatterns.elementType().oneOf(KtTokens.FLOAT_LITERAL, KtTokens.INTEGER_LITERAL))
    )
    private val AFTER_INTEGER_LITERAL_AND_DOT = PsiJavaPatterns.psiElement().afterLeafSkipping(
        PsiJavaPatterns.psiElement().withText("."),
        PsiJavaPatterns.psiElement().withElementType(PsiJavaPatterns.elementType().oneOf(KtTokens.INTEGER_LITERAL))
    )

    private fun shouldSuppressCompletion(parameters: CompletionParameters, prefixMatcher: PrefixMatcher): Boolean {
        val position = parameters.position
        val invocationCount = parameters.invocationCount

        // no completion inside number literals
        if (AFTER_NUMBER_LITERAL.accepts(position)) return true

        // no completion auto-popup after integer and dot
        if (invocationCount == 0 && prefixMatcher.prefix.isEmpty() && AFTER_INTEGER_LITERAL_AND_DOT.accepts(position)) return true

        return false
    }
}

internal data class FirCompletionSessionParameters(
    private val basicContext: FirBasicCompletionContext,
    private val positionContext: KotlinRawPositionContext,
) {
    private val languageVersionSettings = basicContext.project.languageVersionSettings
    val excludeEnumEntries: Boolean = !languageVersionSettings.supportsFeature(LanguageFeature.EnumEntries)

    val allowSyntheticJavaProperties: Boolean = positionContext !is KDocNameReferencePositionContext &&
            (positionContext !is KotlinCallableReferencePositionContext || languageVersionSettings.supportsFeature(LanguageFeature.ReferencesToSyntheticJavaProperties))

    val allowJavaGettersAndSetters: Boolean = !allowSyntheticJavaProperties || basicContext.parameters.invocationCount > 1
    val allowExpectedDeclarations: Boolean = basicContext.originalKtFile.moduleInfo.platform.isMultiPlatform()

    val allowClassifiersAndPackagesForPossibleExtensionCallables: Boolean
        get() {
            val declaration = (positionContext as? KotlinTypeNameReferencePositionContext)?.typeReference?.parent ?: return true
            return !(basicContext.parameters.invocationCount == 0
                    && (declaration is KtNamedFunction || declaration is KtProperty)
                    && positionContext.explicitReceiver == null
                    && basicContext.prefixMatcher.prefix.firstOrNull()?.isLowerCase() == true)
        }
}<|MERGE_RESOLUTION|>--- conflicted
+++ resolved
@@ -10,12 +10,8 @@
 import com.intellij.patterns.StandardPatterns
 import com.intellij.psi.util.PsiTreeUtil
 import com.intellij.util.ProcessingContext
-<<<<<<< HEAD
+import org.jetbrains.kotlin.analysis.api.KaAnalysisApiInternals
 import org.jetbrains.kotlin.analysis.api.KaSession
-=======
-import org.jetbrains.kotlin.analysis.api.KaAnalysisApiInternals
-import org.jetbrains.kotlin.analysis.api.KtAnalysisSession
->>>>>>> f8d0b80e
 import org.jetbrains.kotlin.analysis.api.analyze
 import org.jetbrains.kotlin.config.LanguageFeature
 import org.jetbrains.kotlin.idea.base.projectStructure.languageVersionSettings
@@ -129,24 +125,16 @@
         }
     }
 
-<<<<<<< HEAD
     context(KaSession)
-=======
-    context(KtAnalysisSession)
     @OptIn(KaAnalysisApiInternals::class)
->>>>>>> f8d0b80e
     private fun recordOriginalFile(basicCompletionContext: FirBasicCompletionContext) {
         val originalFile = basicCompletionContext.originalKtFile
         val fakeFile = basicCompletionContext.fakeKtFile
         fakeFile.recordOriginalKtFile(originalFile)
     }
 
-<<<<<<< HEAD
     context(KaSession)
-=======
-    context(KtAnalysisSession)
     @OptIn(KaAnalysisApiInternals::class)
->>>>>>> f8d0b80e
     private fun recordOriginalDeclaration(basicContext: FirBasicCompletionContext, declaration: KtDeclaration) {
         try {
             declaration.recordOriginalDeclaration(PsiTreeUtil.findSameElementInCopy(declaration, basicContext.originalKtFile))
