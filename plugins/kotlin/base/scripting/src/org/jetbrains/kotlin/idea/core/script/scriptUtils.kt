// Copyright 2000-2022 JetBrains s.r.o. and contributors. Use of this source code is governed by the Apache 2.0 license that can be found in the LICENSE file.

package org.jetbrains.kotlin.idea.core.script

import com.intellij.codeInsight.daemon.DaemonCodeAnalyzer
import com.intellij.openapi.application.Application
import com.intellij.openapi.application.readAction
import com.intellij.openapi.application.writeAction
import com.intellij.openapi.diagnostic.Logger
import com.intellij.openapi.extensions.ProjectExtensionPointName
import com.intellij.openapi.project.Project
import com.intellij.openapi.project.waitForSmartMode
import com.intellij.openapi.util.Key
import com.intellij.openapi.vfs.VirtualFile
import org.jetbrains.kotlin.analysis.api.platform.analysisMessageBus
import org.jetbrains.kotlin.analysis.api.platform.modification.KotlinModificationTopics
import org.jetbrains.kotlin.idea.base.plugin.KotlinPluginModeProvider
import org.jetbrains.kotlin.idea.core.script.configuration.cache.ScriptConfigurationSnapshot
import org.jetbrains.kotlin.idea.core.util.toPsiFile
import org.jetbrains.kotlin.psi.KtFile
import org.jetbrains.kotlin.psi.NotNullableUserDataProperty
import org.jetbrains.kotlin.scripting.definitions.ScriptDefinition
import org.jetbrains.kotlin.scripting.definitions.ScriptDefinitionsSource
import kotlin.script.experimental.api.ScriptDiagnostic

val SCRIPT_DEFINITIONS_SOURCES: ProjectExtensionPointName<ScriptDefinitionsSource> =
    ProjectExtensionPointName("org.jetbrains.kotlin.scriptDefinitionsSource")

@set: org.jetbrains.annotations.TestOnly
var Application.isScriptChangesNotifierDisabled by NotNullableUserDataProperty(
    Key.create("SCRIPT_CHANGES_NOTIFIER_DISABLED"),
    true
)

internal val logger = Logger.getInstance("#org.jetbrains.kotlin.idea.script")

fun scriptingDebugLog(file: KtFile, message: () -> String) {
    scriptingDebugLog(file.originalFile.virtualFile, message)
}

fun scriptingDebugLog(file: VirtualFile? = null, message: () -> String) {
    if (logger.isDebugEnabled) {
        logger.debug("[KOTLIN_SCRIPTING] ${file?.let { file.path + " " } ?: ""}" + message())
    }
}

fun scriptingInfoLog(message: String) {
    logger.info("[KOTLIN_SCRIPTING] $message")
}

fun scriptingWarnLog(message: String) {
    logger.warn("[KOTLIN_SCRIPTING] $message")
}

fun scriptingWarnLog(message: String, throwable: Throwable?) {
    logger.warn("[KOTLIN_SCRIPTING] $message", throwable)
}

fun scriptingErrorLog(message: String, throwable: Throwable?) {
    logger.error("[KOTLIN_SCRIPTING] $message", throwable)
}

fun logScriptingConfigurationErrors(file: VirtualFile, snapshot: ScriptConfigurationSnapshot) {
    if (snapshot.configuration == null) {
        scriptingWarnLog("Script configuration for file $file was not loaded")
        for (report in snapshot.reports) {
            if (report.severity >= ScriptDiagnostic.Severity.WARNING) {
                scriptingWarnLog(report.message, report.exception)
            }
        }
    }
}

fun scriptConfigurationMissingForK2(file: KtFile): Boolean = file.isScript()
        && KotlinPluginModeProvider.isK2Mode()
        && K2ScriptDependenciesProvider.getInstanceIfCreated(file.project)?.getConfiguration(file.virtualFile) == null

fun getAllDefinitions(project: Project): List<ScriptDefinition> =
    if (KotlinPluginModeProvider.isK2Mode()) {
        K2ScriptDefinitionProvider.getInstanceIfCreated(project)?.currentDefinitions?.toList() ?: emptyList()
    } else {
        ScriptDefinitionsManager.getInstance(project).allDefinitions
    }

suspend fun configureGradleScriptsK2(
    javaHome: String?,
    project: Project,
    scripts: Set<ScriptModel>,
) {
    K2ScriptDependenciesProvider.getInstance(project).reloadConfigurations(scripts, javaHome)
    project.createScriptModules(scripts)

    project.waitForSmartMode()

    writeAction {
        project.analysisMessageBus.syncPublisher(KotlinTopics.GLOBAL_MODULE_STATE_MODIFICATION).onModification()
    }

    for (script in scripts) {
        if (project.isOpen && !project.isDisposed) {
            readAction {
                val ktFile = script.virtualFile.toPsiFile(project) as? KtFile ?: error("Cannot convert to PSI file: ${script.virtualFile}")
                DaemonCodeAnalyzer.getInstance(project).restart(ktFile)
            }
        }
    }
<<<<<<< HEAD
}
=======

    writeAction {
        project.analysisMessageBus.syncPublisher(KotlinModificationTopics.GLOBAL_MODULE_STATE_MODIFICATION).onModification()
    }
}

val scriptingEnabled = Registry.`is`("kotlin.k2.scripting.enabled", false)
>>>>>>> f8d0b80e
<|MERGE_RESOLUTION|>--- conflicted
+++ resolved
@@ -104,14 +104,4 @@
             }
         }
     }
-<<<<<<< HEAD
-}
-=======
-
-    writeAction {
-        project.analysisMessageBus.syncPublisher(KotlinModificationTopics.GLOBAL_MODULE_STATE_MODIFICATION).onModification()
-    }
-}
-
-val scriptingEnabled = Registry.`is`("kotlin.k2.scripting.enabled", false)
->>>>>>> f8d0b80e
+}