package org.jetbrains.tools.model.updater

import org.jetbrains.tools.model.updater.impl.*

const val ktGroup = "org.jetbrains.kotlin"

fun generateKotlincLibraries(kotlincArtifactsMode: KotlincArtifactsMode, version: String, isCommunity: Boolean): List<JpsLibrary> {
    return listOf(
        kotlincForIdeWithStandardNaming("kotlinc.allopen-compiler-plugin", version),
        kotlincForIdeWithStandardNaming("kotlinc.android-extensions-compiler-plugin", version),
        kotlincForIdeWithStandardNaming("kotlinc.high-level-api-fir-tests", version),
        kotlincForIdeWithStandardNaming("kotlinc.high-level-api-fir", version),
        kotlincForIdeWithStandardNaming("kotlinc.high-level-api", version),
        kotlincForIdeWithStandardNaming("kotlinc.high-level-api-impl-base", version),
        kotlincForIdeWithStandardNaming("kotlinc.high-level-api-impl-base-tests", version),
        kotlincForIdeWithStandardNaming("kotlinc.analysis-api-providers", version),
        kotlincForIdeWithStandardNaming("kotlinc.analysis-project-structure", version),
        kotlincForIdeWithStandardNaming("kotlinc.symbol-light-classes", version),
        kotlincForIdeWithStandardNaming("kotlinc.incremental-compilation-impl-tests", version),
        kotlincForIdeWithStandardNaming("kotlinc.kotlin-build-common-tests", version),
        kotlincForIdeWithStandardNaming("kotlinc.kotlin-compiler-cli", version),
        kotlincForIdeWithStandardNaming("kotlinc.kotlin-compiler-testdata", version, includeSources = false),
        kotlincForIdeWithStandardNaming("kotlinc.kotlin-compiler-tests", version),
        kotlincForIdeWithStandardNaming("kotlinc.kotlin-compiler-common", version),
        kotlincForIdeWithStandardNaming("kotlinc.kotlin-compiler-fe10", version),
        kotlincForIdeWithStandardNaming("kotlinc.kotlin-compiler-fir", version),
        kotlincForIdeWithStandardNaming("kotlinc.kotlin-compiler-ir", version),
        kotlincForIdeWithStandardNaming("kotlinc.kotlin-gradle-statistics", version),
        kotlincForIdeWithStandardNaming("kotlinc.kotlin-stdlib-minimal-for-test", version),
        kotlincForIdeWithStandardNaming("kotlinc.kotlinx-serialization-compiler-plugin", version),
        kotlincForIdeWithStandardNaming("kotlinc.lombok-compiler-plugin", version),
        kotlincForIdeWithStandardNaming("kotlinc.low-level-api-fir", version),
        kotlincForIdeWithStandardNaming("kotlinc.noarg-compiler-plugin", version),
        kotlincForIdeWithStandardNaming("kotlinc.parcelize-compiler-plugin", version),
        kotlincForIdeWithStandardNaming("kotlinc.sam-with-receiver-compiler-plugin", version),
        kotlincForIdeWithStandardNaming("kotlinc.kotlin-jps-common", version),
        singleJarMvnLib("kotlinc.kotlin-scripting-common", "$ktGroup:kotlin-scripting-common:$version", transitive = false),
        singleJarMvnLib("kotlinc.kotlin-scripting-compiler-impl", "$ktGroup:kotlin-scripting-compiler-impl:$version", transitive = false),
        singleJarMvnLib("kotlinc.kotlin-scripting-jvm", "$ktGroup:kotlin-scripting-jvm:$version", transitive = false),
<<<<<<< HEAD
        singleJarMvnLib("kotlinc.kotlin-reflect", "$ktGroup:kotlin-reflect:$version", excludes = listOf(MavenId(ktGroup, "kotlin-stdlib"))),
        singleJarMvnLib("kotlinc.kotlin-jps-plugin-classpath", "$ktGroup:kotlin-jps-plugin-classpath:$version"),
        singleJarMvnLib("kotlinc.kotlin-jps-common", "$ktGroup:kotlin-jps-common-for-ide:$version"),
=======
        singleJarMvnLib("kotlinc.kotlin-script-runtime", "$ktGroup:kotlin-script-runtime:$version"),
        singleJarMvnLib("kotlinc.kotlin-reflect", "$ktGroup:kotlin-reflect:$version", excludes = listOf(MavenId(ktGroup, "kotlin-stdlib"))),
>>>>>>> e4021832
        run {
            val mavenIds = listOf(
                MavenId.fromCoordinates("$ktGroup:kotlin-stdlib-jdk8:$version"),
                MavenId.fromCoordinates("$ktGroup:kotlin-stdlib:$version"),
                MavenId.fromCoordinates("$ktGroup:kotlin-stdlib-common:$version"),
                MavenId.fromCoordinates("$ktGroup:kotlin-stdlib-jdk7:$version")
            )
            JpsLibrary(
                "kotlinc.kotlin-stdlib",
                JpsLibrary.Kind.Maven(mavenIds.first(), excludes = listOf(MavenId("org.jetbrains", "annotations"))),
                annotations = listOf(JpsUrl.File(JpsPath.ProjectDir("lib/annotations/kotlin", isCommunity))),
                classes = mavenIds.map { JpsUrl.Jar(JpsPath.MavenRepository(it)) },
                sources = mavenIds.map { JpsUrl.Jar(JpsPath.MavenRepository(it, isSources = true)) }
            )
        },
    ).map { jpsLibrary ->
        when (kotlincArtifactsMode) {
            KotlincArtifactsMode.MAVEN -> jpsLibrary
            KotlincArtifactsMode.BOOTSTRAP -> jpsLibrary.copy(
                kind = JpsLibrary.Kind.Jars,
                classes = jpsLibrary.classes.map { it.convertKotlincMvnToBootstrap(isCommunity) },
                sources = jpsLibrary.sources.map { it.convertKotlincMvnToBootstrap(isCommunity) },
            )
        }
    }
}

private fun JpsUrl.convertKotlincMvnToBootstrap(isCommunity: Boolean): JpsUrl {
    val jpsPath = this.jpsPath
    require(jpsPath is JpsPath.MavenRepository)
    return JpsUrl.Jar(JpsPath.ProjectDir("../build/repo/${jpsPath.path}", isCommunity))
}

private fun kotlincForIdeWithStandardNaming(name: String, version: String, includeSources: Boolean = true): JpsLibrary {
    require(name.startsWith("kotlinc."))
    return singleJarMvnLib(
        name,
        "$ktGroup:${name.removePrefix("kotlinc.")}-for-ide:$version",
        transitive = false,
        includeSources = includeSources
    )
}<|MERGE_RESOLUTION|>--- conflicted
+++ resolved
@@ -37,14 +37,8 @@
         singleJarMvnLib("kotlinc.kotlin-scripting-common", "$ktGroup:kotlin-scripting-common:$version", transitive = false),
         singleJarMvnLib("kotlinc.kotlin-scripting-compiler-impl", "$ktGroup:kotlin-scripting-compiler-impl:$version", transitive = false),
         singleJarMvnLib("kotlinc.kotlin-scripting-jvm", "$ktGroup:kotlin-scripting-jvm:$version", transitive = false),
-<<<<<<< HEAD
-        singleJarMvnLib("kotlinc.kotlin-reflect", "$ktGroup:kotlin-reflect:$version", excludes = listOf(MavenId(ktGroup, "kotlin-stdlib"))),
-        singleJarMvnLib("kotlinc.kotlin-jps-plugin-classpath", "$ktGroup:kotlin-jps-plugin-classpath:$version"),
-        singleJarMvnLib("kotlinc.kotlin-jps-common", "$ktGroup:kotlin-jps-common-for-ide:$version"),
-=======
         singleJarMvnLib("kotlinc.kotlin-script-runtime", "$ktGroup:kotlin-script-runtime:$version"),
         singleJarMvnLib("kotlinc.kotlin-reflect", "$ktGroup:kotlin-reflect:$version", excludes = listOf(MavenId(ktGroup, "kotlin-stdlib"))),
->>>>>>> e4021832
         run {
             val mavenIds = listOf(
                 MavenId.fromCoordinates("$ktGroup:kotlin-stdlib-jdk8:$version"),
